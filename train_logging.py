--- conflicted
+++ resolved
@@ -143,17 +143,10 @@
 
         elif sample_method == 'StratifiedRandomSample':
             subset_indices = self._get_stratified_random_sample(full_dataset)
-
-<<<<<<< HEAD
         elif sample_method == 'K-Medoids':
             subset_indices = self._get_K_medoids_sample(full_dataset)
-=======
-        elif sample_method == 'K-Mediods':
-            subset_indices = self._get_K_medioids_sample(full_dataset)
-
         elif sample_method == 'LSS':
             subset_indices = self._get_LSS_sample(full_dataset)
->>>>>>> 9129021b
         else:
             raise ValueError(f"AL method {sample_method} not implemented")
         return subset_indices
@@ -181,17 +174,7 @@
             subset_indices.extend(indices[:self.num_samples])
         return torch.tensor(subset_indices)
 
-<<<<<<< HEAD
     def _get_K_medoids_sample(self, full_dataset):
-
-        # Define a function to calculate the uncertainty or informativeness
-        def calculate_uncertainty(cluster, cluster_center):
-            distances = distance.cdist(cluster, [cluster_center], 'euclidean')
-            return distances.flatten()
-
-=======
-    def _get_K_medioids_sample(self, full_dataset):
->>>>>>> 9129021b
         #Extract the features of all unlabelled datapoints
         feature_extractor = nn.Sequential(*list((self._get_model()).children())[:-1]) #Select all layers except the last]
         feature_extractor.eval()
